use std::collections::HashMap;
use std::hash::{Hash, Hasher};

use derive_more::Into;
use elliptic_curve::rand_core::OsRng;
use k256::elliptic_curve::sec1::ToEncodedPoint;
use k256::schnorr::signature::*;
use k256::schnorr::VerifyingKey;
use k256::{ProjectivePoint, Scalar, SecretKey};
use serde::{Deserialize, Serialize};

use algebra_core::CommutativePartialSemigroup;
use spectrum_crypto::digest::{blake2b256_hash, Blake2bDigest256};
use spectrum_crypto::pubkey::PublicKey;
use spectrum_crypto::VerifiableAgainst;

use crate::protocol_handler::handel::partitioning::PeerIx;
use crate::protocol_handler::handel::Weighted;
use crate::protocol_handler::sigma_aggregation::crypto::verify_response;

<<<<<<< HEAD
#[derive(Serialize, Deserialize, Clone, Debug, Eq, PartialEq, PartialOrd, Ord)]
pub struct PublicKey(k256::PublicKey);

impl Hash for PublicKey {
    fn hash<H: Hasher>(&self, state: &mut H) {
        state.write(self.0.to_encoded_point(true).as_bytes());
    }
}

impl From<SecretKey> for PublicKey {
    fn from(sk: SecretKey) -> Self {
        Self(sk.public_key())
    }
}

impl From<PublicKey> for k256::PublicKey {
    fn from(pk: PublicKey) -> Self {
        pk.0
    }
}

impl From<k256::PublicKey> for PublicKey {
    fn from(pk: k256::PublicKey) -> Self {
        Self(pk)
    }
}

impl From<PublicKey> for PeerId {
    fn from(pk: PublicKey) -> Self {
        let k256point = pk.0.to_encoded_point(true);
        let encoded_pk = k256point.as_bytes();
        PeerId::from_public_key(&libp2p_identity::PublicKey::Secp256k1(
            libp2p_identity::secp256k1::PublicKey::decode(encoded_pk).unwrap(),
        ))
    }
}

impl From<&PublicKey> for PeerId {
    fn from(pk: &PublicKey) -> Self {
        pk.clone().into()
    }
}

=======
>>>>>>> 65246274
#[derive(Serialize, Deserialize, Clone, Debug, Eq, PartialEq, derive_more::From, derive_more::Into)]
pub struct AggregateCommitment(PublicKey);

impl AggregateCommitment {
    pub fn to_bytes(self) -> Vec<u8> {
        let point = k256::PublicKey::from(self.0).to_encoded_point(true);
        point.as_bytes().to_vec()
    }
}

impl From<ProjectivePoint> for AggregateCommitment {
    fn from(p: ProjectivePoint) -> Self {
        Self(PublicKey::from(k256::PublicKey::try_from(p).unwrap()))
    }
}

impl From<AggregateCommitment> for ProjectivePoint {
    fn from(AggregateCommitment(pk): AggregateCommitment) -> Self {
        k256::PublicKey::from(pk).to_projective()
    }
}

#[derive(Serialize, Deserialize, Clone, Debug, Eq, PartialEq, derive_more::From, derive_more::Into)]
pub struct Commitment(VerifyingKey);

impl Commitment {
    pub fn as_bytes(&self) -> Vec<u8> {
        let point = k256::PublicKey::from(self.0).to_encoded_point(true);
        point.as_bytes().to_vec()
    }
}

impl Hash for Commitment {
    fn hash<H: Hasher>(&self, state: &mut H) {
        state.write(&*self.as_bytes())
    }
}

impl TryFrom<ProjectivePoint> for Commitment {
    type Error = Error;
    fn try_from(point: ProjectivePoint) -> std::result::Result<Self, Self::Error> {
        k256::PublicKey::try_from(point)
            .map_err(|_| Error::new())
            .and_then(VerifyingKey::try_from)
            .map(Self)
    }
}

impl From<Commitment> for ProjectivePoint {
    fn from(Commitment(vk): Commitment) -> Self {
        ProjectivePoint::from(k256::PublicKey::from(vk))
    }
}

#[derive(Clone, Debug, Eq, PartialEq, derive_more::From, derive_more::Into)]
pub struct CommitmentSecret(SecretKey);

impl CommitmentSecret {
    pub fn random() -> Self {
        Self(SecretKey::random(&mut OsRng))
    }
}

#[derive(Serialize, Deserialize, Debug, Clone, PartialEq, Eq)]
pub struct Contributions<C>(HashMap<PeerIx, C>);

impl<C> Contributions<C> {
    pub fn unit(peer: PeerIx, c: C) -> Self {
        Self(HashMap::from([(peer, c)]))
    }

    pub fn entries(&self) -> Vec<(PeerIx, C)>
    where
        C: Clone,
    {
        self.0.iter().map(|(k, v)| (*k, v.clone())).collect()
    }

    pub fn values(&self) -> Vec<C>
    where
        C: Clone,
    {
        self.0.values().map(|v| v.clone()).collect()
    }

    pub fn get(&self, peer: &PeerIx) -> Option<&C> {
        self.0.get(peer)
    }
}

impl<C> CommutativePartialSemigroup for Contributions<C>
where
    C: Eq + Clone,
{
    fn try_combine(&self, that: &Self) -> Option<Self> {
        let mut bf = self.0.clone();
        for (k, v) in &that.0 {
            if let Some(v0) = bf.get(&k) {
                if v != v0 {
                    return None;
                }
            } else {
                bf.insert(*k, v.clone());
            }
        }
        Some(Self(bf))
    }
}

impl<C> Weighted for Contributions<C> {
    fn weight(&self) -> usize {
        self.0.len()
    }
}

pub type PreCommitments = Contributions<Blake2bDigest256>;

impl VerifiableAgainst<()> for PreCommitments {
    fn verify(&self, _: &()) -> bool {
        true
    }
}

pub struct CommitmentsVerifInput {
    pub pre_commitments: PreCommitments,
    pub message_digest_bytes: Vec<u8>,
}

#[derive(Serialize, Deserialize, Debug, Clone, PartialEq, Eq, Into)]
#[serde(try_from = "Vec<u8>", into = "Vec<u8>")]
pub struct Signature(k256::schnorr::Signature);

impl From<k256::schnorr::Signature> for Signature {
    fn from(sig: k256::schnorr::Signature) -> Self {
        Self(sig)
    }
}

impl TryFrom<Vec<u8>> for Signature {
    type Error = Error;
    fn try_from(value: Vec<u8>) -> std::result::Result<Self, Self::Error> {
        k256::schnorr::Signature::try_from(&*value).map(Signature)
    }
}

impl From<Signature> for Vec<u8> {
    fn from(Signature(sig): Signature) -> Self {
        <Vec<u8>>::from(sig.to_bytes())
    }
}

pub type CommitmentsWithProofs = Contributions<(Commitment, Signature)>;

impl VerifiableAgainst<CommitmentsVerifInput> for CommitmentsWithProofs {
    fn verify(&self, public_data: &CommitmentsVerifInput) -> bool {
        self.0.iter().all(|(i, (commitment, sig))| {
            if let Some(pre_commitment) = public_data.pre_commitments.0.get(&i) {
                let vk = VerifyingKey::from(commitment.clone());
                *pre_commitment == blake2b256_hash(&*commitment.as_bytes())
                    && vk.verify(&public_data.message_digest_bytes, &sig.0).is_ok()
            } else {
                false
            }
        })
    }
}

pub type Responses = Contributions<Scalar>;

pub struct ResponsesVerifInput {
    inputs: HashMap<PeerIx, ResponseVerifInput>,
    challenge: Scalar,
}

impl ResponsesVerifInput {
    pub fn new(
        commitments: CommitmentsWithProofs,
        committee: HashMap<PeerIx, PublicKey>,
        individual_inputs: HashMap<PeerIx, Scalar>,
        challenge: Scalar,
    ) -> Self {
        let mut inputs = HashMap::new();
        for (pix, (yi, _)) in commitments.0 {
            if let Some(xi) = committee.get(&pix) {
                if let Some(ii) = individual_inputs.get(&pix) {
                    inputs.insert(
                        pix,
                        ResponseVerifInput {
                            commitment: yi,
                            pk: xi.clone(),
                            individual_input: *ii,
                        },
                    );
                }
            }
        }
        Self { inputs, challenge }
    }
}

struct ResponseVerifInput {
    commitment: Commitment,
    pk: PublicKey,
    individual_input: Scalar,
}

impl VerifiableAgainst<ResponsesVerifInput> for Responses {
    fn verify(&self, public_data: &ResponsesVerifInput) -> bool {
        let c = &public_data.challenge;
        self.0.iter().all(|(k, zi)| {
            public_data
                .inputs
                .get(k)
                .map(|input| {
                    let ai = &input.individual_input;
                    verify_response(zi, ai, c, input.commitment.clone(), input.pk.clone())
                })
                .unwrap_or(false)
        })
    }
}

#[cfg(test)]
mod tests {
    use elliptic_curve::rand_core::OsRng;
    use elliptic_curve::sec1::ToEncodedPoint;

    #[test]
    fn libp2p_pk_is_compatible() {
        let host_secret = k256::SecretKey::random(&mut OsRng);
        let k256_pk = host_secret.public_key();
        let k256_point = k256_pk.to_encoded_point(true);
        let k256_encoded = k256_point.as_bytes();
        let libp2p_pk = libp2p_identity::secp256k1::PublicKey::decode(k256_encoded).unwrap();
        assert_eq!(libp2p_pk.encode(), k256_encoded)
    }
}<|MERGE_RESOLUTION|>--- conflicted
+++ resolved
@@ -18,52 +18,6 @@
 use crate::protocol_handler::handel::Weighted;
 use crate::protocol_handler::sigma_aggregation::crypto::verify_response;
 
-<<<<<<< HEAD
-#[derive(Serialize, Deserialize, Clone, Debug, Eq, PartialEq, PartialOrd, Ord)]
-pub struct PublicKey(k256::PublicKey);
-
-impl Hash for PublicKey {
-    fn hash<H: Hasher>(&self, state: &mut H) {
-        state.write(self.0.to_encoded_point(true).as_bytes());
-    }
-}
-
-impl From<SecretKey> for PublicKey {
-    fn from(sk: SecretKey) -> Self {
-        Self(sk.public_key())
-    }
-}
-
-impl From<PublicKey> for k256::PublicKey {
-    fn from(pk: PublicKey) -> Self {
-        pk.0
-    }
-}
-
-impl From<k256::PublicKey> for PublicKey {
-    fn from(pk: k256::PublicKey) -> Self {
-        Self(pk)
-    }
-}
-
-impl From<PublicKey> for PeerId {
-    fn from(pk: PublicKey) -> Self {
-        let k256point = pk.0.to_encoded_point(true);
-        let encoded_pk = k256point.as_bytes();
-        PeerId::from_public_key(&libp2p_identity::PublicKey::Secp256k1(
-            libp2p_identity::secp256k1::PublicKey::decode(encoded_pk).unwrap(),
-        ))
-    }
-}
-
-impl From<&PublicKey> for PeerId {
-    fn from(pk: &PublicKey) -> Self {
-        pk.clone().into()
-    }
-}
-
-=======
->>>>>>> 65246274
 #[derive(Serialize, Deserialize, Clone, Debug, Eq, PartialEq, derive_more::From, derive_more::Into)]
 pub struct AggregateCommitment(PublicKey);
 
@@ -276,9 +230,9 @@
         self.0.iter().all(|(k, zi)| {
             public_data
                 .inputs
-                .get(k)
+                .get(&k)
                 .map(|input| {
-                    let ai = &input.individual_input;
+                    let ai = &input.individual_input.into();
                     verify_response(zi, ai, c, input.commitment.clone(), input.pk.clone())
                 })
                 .unwrap_or(false)
